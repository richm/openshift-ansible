--- conflicted
+++ resolved
@@ -5,11 +5,7 @@
 }
 
 Name:           openshift-ansible
-<<<<<<< HEAD
-Version:        3.2.9
-=======
 Version:        3.3.1
->>>>>>> c903318b
 Release:        1%{?dist}
 Summary:        Openshift and Atomic Enterprise Ansible
 License:        ASL 2.0
@@ -209,62 +205,6 @@
 
 
 %changelog
-<<<<<<< HEAD
-* Fri Jul 01 2016 Scott Dodson <sdodson@redhat.com> 3.2.9-1
-- Update image streams with SCL 2.2 components (sdodson@redhat.com)
-- Set any_errors_fatal for initialize facts play. (abutcher@redhat.com)
-- Set any_errors_fatal for etcd facts play. (abutcher@redhat.com)
-
-* Wed Jun 29 2016 Scott Dodson <sdodson@redhat.com> 3.2.8-1
-- Enable additional 'virt_sandbox_use_nfs' seboolean as per documentation:
-  (george.goh@redhat.com)
-- Switch to repoquery, enable plugins for satellite support
-  (sdodson@redhat.com)
-- Don't upgrade docker on non-containerized etcd. (abutcher@redhat.com)
-- Access embedded_etcd variable from oo_first_master hostvars.
-  (abutcher@redhat.com)
-- Fix case where no version of docker is installed (sdodson@redhat.com)
-
-* Thu Jun 23 2016 Scott Dodson <sdodson@redhat.com> 3.2.7-1
-- Add missing quote in metrics deployer template. (dgoodwin@redhat.com)
-
-* Thu Jun 23 2016 Scott Dodson <sdodson@redhat.com> 3.2.6-1
-- Add MODE to metrics deployer (sdodson@redhat.com)
-
-* Wed Jun 22 2016 Scott Dodson <sdodson@redhat.com> 3.2.5-1
-- Update the rest of the templates (sdodson@redhat.com)
-- Update logging and metrics templates (sdodson@redhat.com)
-- Separate uninstall plays by group. (abutcher@redhat.com)
-
-* Fri Jun 17 2016 Scott Dodson <sdodson@redhat.com> 3.2.4-1
-- Sync metrics templates (sdodson@redhat.com)
-- Add 30 second pause before retrying to start the node (sdodson@redhat.com)
-- Stop dumping debug output, re-try startng the node once (sdodson@redhat.com)
-
-* Tue Jun 14 2016 Scott Dodson <sdodson@redhat.com> 3.2.3-1
-- Fix no proxy hostnames during upgrade. (dgoodwin@redhat.com)
-- Attempt to fix containerized node start failure with Docker 1.10.
-  (dgoodwin@redhat.com)
-
-* Mon Jun 13 2016 Scott Dodson <sdodson@redhat.com> 3.2.2-1
-- Fix docker 1.10 upgrade on embedded etcd masters. (dgoodwin@redhat.com)
-
-* Thu Jun 09 2016 Scott Dodson <sdodson@redhat.com> 3.2.1-1
-- Restore mistakenly reverted code. (dgoodwin@redhat.com)
-- Bug 1338726 - never abort install if the latest version of docker is already
-  installed (bleanhar@redhat.com)
-- Fix Docker 1.10 problems with empty tags and trailing : (dgoodwin@redhat.com)
-- Docker 1.10 Upgrade (dgoodwin@redhat.com)
-- Ansible 2.1 support. (abutcher@redhat.com)
-
-* Thu Jun 09 2016 Scott Dodson <sdodson@redhat.com> 3.2.0-1
-- Add openshift_loadbalancer_facts role to set lb facts prior to running
-  dependencies. (abutcher@redhat.com)
-- Preserve proxy config if it's undefined (sdodson@redhat.com)
-- At least backup things (sdodson@redhat.com)
-- Use unique play names to make things easier to debug (sdodson@redhat.com)
-- ensure htpasswd file exists (tob@butter.sh)
-=======
 * Tue Jul 05 2016 Scott Dodson <sdodson@redhat.com> 3.3.1-1
 - Add v1.3 examples (sdodson@redhat.com)
 - Change the examples content sync directory (sdodson@redhat.com)
@@ -334,7 +274,6 @@
 - Fix Docker 1.10 problems with empty tags and trailing : (dgoodwin@redhat.com)
 - ensure htpasswd file exists (tob@butter.sh)
 - Docker 1.10 Upgrade (dgoodwin@redhat.com)
->>>>>>> c903318b
 - Add flag to manage htpasswd, or not. (tob@butter.sh)
 
 * Mon Jun 06 2016 Scott Dodson <sdodson@redhat.com> 3.0.97-1
