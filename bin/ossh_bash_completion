__ossh_known_hosts(){
    if python -c 'import openshift_ansible' &>/dev/null; then
      /usr/bin/python -c 'from openshift_ansible import multi_inventory; m=multi_inventory.MultiInventory(); m.run(); z=m.result; print "\n".join(["%s.%s" % (host["oo_name"],host["oo_environment"]) for dns, host in z["_meta"]["hostvars"].items() if all(k in host for k in ("oo_name", "oo_environment"))])'

    elif [[ -f /dev/shm/.ansible/tmp/multi_inventory.cache ]]; then
      /usr/bin/python -c 'import json; loc="/dev/shm/.ansible/tmp/multi_inventory.cache"; z=json.loads(open(loc).read()); print "\n".join(["%s.%s" % (host["oo_name"],host["oo_environment"]) for dns, host in z["_meta"]["hostvars"].items() if all(k in host for k in ("oo_name", "oo_environment"))])'

    elif [[ -f ~/.ansible/tmp/multi_inventory.cache ]]; then
      /usr/bin/python -c 'import json,os; loc="%s" % os.path.expanduser("~/.ansible/tmp/multi_inventory.cache"); z=json.loads(open(loc).read()); print "\n".join(["%s.%s" % (host["oo_name"],host["oo_environment"]) for dns, host in z["_meta"]["hostvars"].items() if all(k in host for k in ("oo_name", "oo_environment"))])'

    fi
}

_ossh()
{
    local cur prev known_hosts
    COMPREPLY=()
    cur="${COMP_WORDS[COMP_CWORD]}"
    prev="${COMP_WORDS[COMP_CWORD-1]}"
    known_hosts="$(__ossh_known_hosts)"
    COMPREPLY=( $(compgen -W "${known_hosts}" -- ${cur}))

    return 0
}
complete -F _ossh ossh oscp

__opssh_known_hosts(){
    if python -c 'import openshift_ansible' &>/dev/null; then
<<<<<<< HEAD
      /usr/bin/python -c 'from openshift_ansible.multi_inventory import MultiInventory; m=MultiInventory(); m.run(); print "\n".join(["%s" % (host["oo_host-type"]) for dns, host in m.result["_meta"]["hostvars"].items() if "oo_host-type" in host])'

    elif [[ -f /dev/shm/.ansible/tmp/multi_inventory.cache ]]; then
      /usr/bin/python -c 'import json; loc="/dev/shm/.ansible/tmp/multi_inventory.cache"; z=json.loads(open(loc).read()); print "\n".join(["%s" % (host["oo_host-type"]) for dns, host in z["_meta"]["hostvars"].items() if "oo_host-type" in host])'

    elif [[ -f ~/.ansible/tmp/multi_inventory.cache ]]; then
      /usr/bin/python -c 'import json,os; loc="%s" % os.path.expanduser("/dev/shm/.ansible/tmp/multi_inventory.cache"); z=json.loads(open(loc).read()); print "\n".join(["%s" % (host["oo_host-type"]) for dns, host in z["_meta"]["hostvars"].items() if "oo_host-type" in host])'
=======
      /usr/bin/python -c 'from openshift_ansible.multi_inventory import MultiInventory; m=MultiInventory(); m.run(); print "\n".join(set(["%s" % (host["oo_hosttype"]) for dns, host in m.result["_meta"]["hostvars"].items() if "oo_hosttype" in host]))'

    elif [[ -f /dev/shm/.ansible/tmp/multi_inventory.cache ]]; then
      /usr/bin/python -c 'import json; loc="/dev/shm/.ansible/tmp/multi_inventory.cache"; z=json.loads(open(loc).read()); print "\n".join(["%s" % (host["oo_hosttype"]) for dns, host in z["_meta"]["hostvars"].items() if "oo_hosttype" in host])'

    elif [[ -f ~/.ansible/tmp/multi_inventory.cache ]]; then
      /usr/bin/python -c 'import json,os; loc="%s" % os.path.expanduser("/dev/shm/.ansible/tmp/multi_inventory.cache"); z=json.loads(open(loc).read()); print "\n".join(["%s" % (host["oo_hosttype"]) for dns, host in z["_meta"]["hostvars"].items() if "oo_hosttype" in host])'
>>>>>>> 645becf8

    fi
}

_opssh()
{
    local cur prev known_hosts
    COMPREPLY=()
    cur="${COMP_WORDS[COMP_CWORD]}"
    prev="${COMP_WORDS[COMP_CWORD-1]}"
    known_hosts="$(__opssh_known_hosts)"
    COMPREPLY=( $(compgen -W "${known_hosts}" -- ${cur}))

    return 0
}
complete -F _opssh opssh
<|MERGE_RESOLUTION|>--- conflicted
+++ resolved
@@ -26,23 +26,13 @@
 
 __opssh_known_hosts(){
     if python -c 'import openshift_ansible' &>/dev/null; then
-<<<<<<< HEAD
-      /usr/bin/python -c 'from openshift_ansible.multi_inventory import MultiInventory; m=MultiInventory(); m.run(); print "\n".join(["%s" % (host["oo_host-type"]) for dns, host in m.result["_meta"]["hostvars"].items() if "oo_host-type" in host])'
-
-    elif [[ -f /dev/shm/.ansible/tmp/multi_inventory.cache ]]; then
-      /usr/bin/python -c 'import json; loc="/dev/shm/.ansible/tmp/multi_inventory.cache"; z=json.loads(open(loc).read()); print "\n".join(["%s" % (host["oo_host-type"]) for dns, host in z["_meta"]["hostvars"].items() if "oo_host-type" in host])'
-
-    elif [[ -f ~/.ansible/tmp/multi_inventory.cache ]]; then
-      /usr/bin/python -c 'import json,os; loc="%s" % os.path.expanduser("/dev/shm/.ansible/tmp/multi_inventory.cache"); z=json.loads(open(loc).read()); print "\n".join(["%s" % (host["oo_host-type"]) for dns, host in z["_meta"]["hostvars"].items() if "oo_host-type" in host])'
-=======
       /usr/bin/python -c 'from openshift_ansible.multi_inventory import MultiInventory; m=MultiInventory(); m.run(); print "\n".join(set(["%s" % (host["oo_hosttype"]) for dns, host in m.result["_meta"]["hostvars"].items() if "oo_hosttype" in host]))'
 
     elif [[ -f /dev/shm/.ansible/tmp/multi_inventory.cache ]]; then
-      /usr/bin/python -c 'import json; loc="/dev/shm/.ansible/tmp/multi_inventory.cache"; z=json.loads(open(loc).read()); print "\n".join(["%s" % (host["oo_hosttype"]) for dns, host in z["_meta"]["hostvars"].items() if "oo_hosttype" in host])'
+      /usr/bin/python -c 'import json; loc="/dev/shm/.ansible/tmp/multi_inventory.cache"; z=json.loads(open(loc).read()); print "\n".join(set(["%s" % (host["oo_hosttype"]) for dns, host in z["_meta"]["hostvars"].items() if "oo_hosttype" in host]))'
 
     elif [[ -f ~/.ansible/tmp/multi_inventory.cache ]]; then
-      /usr/bin/python -c 'import json,os; loc="%s" % os.path.expanduser("/dev/shm/.ansible/tmp/multi_inventory.cache"); z=json.loads(open(loc).read()); print "\n".join(["%s" % (host["oo_hosttype"]) for dns, host in z["_meta"]["hostvars"].items() if "oo_hosttype" in host])'
->>>>>>> 645becf8
+      /usr/bin/python -c 'import json,os; loc="%s" % os.path.expanduser("/dev/shm/.ansible/tmp/multi_inventory.cache"); z=json.loads(open(loc).read()); print "\n".join(set(["%s" % (host["oo_hosttype"]) for dns, host in z["_meta"]["hostvars"].items() if "oo_hosttype" in host]))'
 
     fi
 }
