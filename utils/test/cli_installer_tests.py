--- conflicted
+++ resolved
@@ -617,80 +617,6 @@
         self.config_file = os.path.join(self.work_dir, 'config.yml')
         self.cli_args.extend(["-c", self.config_file])
 
-<<<<<<< HEAD
-=======
-    #pylint: disable=too-many-arguments,too-many-branches
-    def _build_input(self, ssh_user=None, hosts=None, variant_num=None,
-        add_nodes=None, confirm_facts=None, schedulable_masters_ok=None,
-        master_lb=None):
-        """
-        Builds a CLI input string with newline characters to simulate
-        the full run.
-        This gives us only one place to update when the input prompts change.
-        """
-
-        inputs = [
-            'y',  # let's proceed
-        ]
-        if ssh_user:
-            inputs.append(ssh_user)
-
-        if variant_num:
-            inputs.append(str(variant_num))  # Choose variant + version
-
-        num_masters = 0
-        if hosts:
-            i = 0
-            min_masters_for_ha = 3
-            for (host, is_master) in hosts:
-                inputs.append(host)
-                if is_master:
-                    inputs.append('y')
-                    num_masters += 1
-                else:
-                    inputs.append('n')
-                #inputs.append('rpm')
-                if i < len(hosts) - 1:
-                    if num_masters <= 1 or num_masters >= min_masters_for_ha:
-                        inputs.append('y')  # Add more hosts
-                else:
-                    inputs.append('n')  # Done adding hosts
-                i += 1
-
-        if master_lb:
-            inputs.append(master_lb[0])
-            inputs.append('y' if master_lb[1] else 'n')
-
-        # TODO: support option 2, fresh install
-        if add_nodes:
-            if schedulable_masters_ok:
-                inputs.append('y')
-            inputs.append('1')  # Add more nodes
-            i = 0
-            for (host, is_master) in add_nodes:
-                inputs.append(host)
-                #inputs.append('rpm')
-                if i < len(add_nodes) - 1:
-                    inputs.append('y')  # Add more hosts
-                else:
-                    inputs.append('n')  # Done adding hosts
-                i += 1
-
-        if add_nodes is None:
-            total_hosts = hosts
-        else:
-            total_hosts = hosts + add_nodes
-        if total_hosts is not None and num_masters == len(total_hosts):
-            inputs.append('y')
-
-        inputs.extend([
-            confirm_facts,
-            'y',  # lets do this
-        ])
-
-        return '\n'.join(inputs)
-
->>>>>>> ebf659b0
     @patch('ooinstall.openshift_ansible.run_main_playbook')
     @patch('ooinstall.openshift_ansible.load_system_facts')
     def test_full_run(self, load_facts_mock, run_playbook_mock):
@@ -838,17 +764,10 @@
             inventory.get('nodes', '10.0.0.1  openshift_schedulable'))
         self.assertEquals('False',
             inventory.get('nodes', '10.0.0.2  openshift_schedulable'))
-<<<<<<< HEAD
         self.assertEquals('False',
             inventory.get('nodes', '10.0.0.3  openshift_schedulable'))
         self.assertEquals(None,
             inventory.get('nodes', '10.0.0.4'))
-=======
-        self.assertEquals(None,
-            inventory.get('nodes', '10.0.0.3'))
-        self.assertEquals('False',
-            inventory.get('nodes', '10.0.0.4  openshift_schedulable'))
->>>>>>> ebf659b0
 
         self.assertTrue(inventory.has_section('etcd'))
         self.assertEquals(3, len(inventory.items('etcd')))
