---
## get all pods for the cluster
- command: >
    {{ openshift_client_binary }}
    --config={{ openshift.common.config_base }}/master/admin.kubeconfig
    get pod
    -l component={{ _cluster_component }},provider=openshift
    -n {{ openshift_logging_elasticsearch_namespace }}
    -o jsonpath={.items[?(@.status.phase==\"Running\")].metadata.name}
  register: _cluster_pods
  retries: "{{ __elasticsearch_ready_retries }}"
  delay: 5
  until:
  - _cluster_pods.stdout is defined
  - _cluster_pods.stdout == "" or _cluster_pods.stdout.split(' ') | count == openshift_logging_es_cluster_size

# make a temp dir for admin certs
- command: mktemp -d /tmp/openshift-logging-ansible-XXXXXX
  register: _logging_handler_tempdir
  changed_when: False
  check_mode: no

- name: Exporting secrets to use communicating with the ES cluster
  command: >
    {{ openshift_client_binary }}
    --config={{ openshift.common.config_base }}/master/admin.kubeconfig
    extract secret/logging-elasticsearch
    -n {{ openshift_logging_elasticsearch_namespace }}
    --keys=admin-cert --keys=admin-key
    --to={{ _logging_handler_tempdir.stdout }}

### Check for cluster state before making changes -- if its red, yellow or missing nodes then we don't want to continue
- name: "Checking current health for {{ _es_node }} cluster"
  command: >
    curl -s -k
    --cert {{ _logging_handler_tempdir.stdout }}/admin-cert
    --key {{ _logging_handler_tempdir.stdout }}/admin-key
    https://logging-{{ _cluster_component }}.{{ openshift_logging_elasticsearch_namespace }}.svc:9200/_cluster/health?pretty
  register: _pod_status
  until:
  - _pod_status.rc == 0
  - _pod_status.stdout is defined
  - (_pod_status.stdout | from_json)['status'] == 'green'
  - (_pod_status.stdout | from_json)['number_of_nodes'] == _cluster_pods.stdout.split(' ') | count
<<<<<<< HEAD
  retries: 60
=======
  retries: "{{ __elasticsearch_ready_retries }}"
>>>>>>> 676bb5b5
  delay: 10
  when:
  - _cluster_pods.stdout
  - _cluster_pods.stdout.split(' ') | count > 0

- when:
  - _pod_status.stdout is defined
  - (_pod_status.stdout | from_json)['status'] in ['yellow', 'red'] or (_pod_status.stdout | from_json)['number_of_nodes'] != _cluster_pods.stdout.split(' ') | count
  block:
  - name: Set Logging message to manually restart
    run_once: true
    set_stats:
      data:
        installer_phase_logging:
          message: "Elasticsearch cluster logging-{{ _cluster_component }} was not in an optimal state and will not be automatically restarted. Please see documentation regarding doing a {{ 'full' if full_restart_cluster | bool else 'rolling'}} restart of cluster logging."

  - debug: msg="Elasticsearch cluster logging-{{ _cluster_component }} was not in an optimal state and will not be automatically restarted. Please see documentation regarding doing a {{ 'full' if full_restart_cluster | bool else 'rolling'}} restart of cluster logging."

- when: _pod_status.stdout is undefined or ( (_pod_status.stdout | from_json)['status'] in ['green'] and (_pod_status.stdout | from_json)['number_of_nodes'] == _cluster_pods.stdout.split(' ') | count )
  block:
  - command: >
      {{ openshift_client_binary }}
      --config={{ openshift.common.config_base }}/master/admin.kubeconfig
      get dc
      -l component={{ _cluster_component }},provider=openshift
      -n {{ openshift_logging_elasticsearch_namespace }}
      -o jsonpath={.items[*].metadata.name}
    register: _cluster_dcs

  ## restart all dcs for full restart
  - name: "Performing full cluster restart for {{ _cluster_component }} cluster"
    include_tasks: full_cluster_restart.yml
    vars:
      logging_restart_cluster_dcs: "{{ _cluster_dcs.stdout }}"
    when:
    - full_restart_cluster | bool

<<<<<<< HEAD
    ## restart the node if it's dc is in the list of nodes to restart
=======
  ## restart the node if it's dc is in the list of nodes to restart
>>>>>>> 676bb5b5
  - name: "Performing rolling restart for Elasticsearch cluster {{ _cluster_component }} cluster"
    include_tasks: rolling_cluster_restart.yml
    vars:
      logging_restart_cluster_dcs: "{{ _restart_logging_nodes | intersect(_cluster_dcs.stdout) }}"
    when:
    - not full_restart_cluster | bool

# remove temp dir
- name: Cleaning up temp dir
  file:
    path: "{{ _logging_handler_tempdir.stdout }}"
    state: absent
  changed_when: False<|MERGE_RESOLUTION|>--- conflicted
+++ resolved
@@ -42,11 +42,7 @@
   - _pod_status.stdout is defined
   - (_pod_status.stdout | from_json)['status'] == 'green'
   - (_pod_status.stdout | from_json)['number_of_nodes'] == _cluster_pods.stdout.split(' ') | count
-<<<<<<< HEAD
-  retries: 60
-=======
   retries: "{{ __elasticsearch_ready_retries }}"
->>>>>>> 676bb5b5
   delay: 10
   when:
   - _cluster_pods.stdout
@@ -84,11 +80,7 @@
     when:
     - full_restart_cluster | bool
 
-<<<<<<< HEAD
-    ## restart the node if it's dc is in the list of nodes to restart
-=======
   ## restart the node if it's dc is in the list of nodes to restart
->>>>>>> 676bb5b5
   - name: "Performing rolling restart for Elasticsearch cluster {{ _cluster_component }} cluster"
     include_tasks: rolling_cluster_restart.yml
     vars:
