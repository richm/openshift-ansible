---
- name: Install clients
  action: "{{ ansible_pkg_mgr }} name={{ openshift.common.service_type }}-clients state=present"
  when: not openshift.common.is_containerized | bool

- name: Pull CLI Image
  command: >
    docker pull {{ openshift.common.cli_image }}:{{ openshift_image_tag }}
  when: openshift.common.is_containerized | bool

- name: Create /usr/local/bin/openshift cli wrapper
  template:
    src: openshift.j2
    dest: /usr/local/bin/openshift
    mode: 0755
  when: openshift.common.is_containerized | bool

- name: Create client symlinks
  file:
    path: "{{ item }}"
    state: link
    src: /usr/local/bin/openshift
  with_items:
    - /usr/local/bin/oadm
    - /usr/local/bin/oc
    - /usr/local/bin/kubectl
  when: openshift.common.is_containerized | bool

<<<<<<< HEAD
- name: Reload facts to pick up installed OpenShift version
  openshift_facts:
=======
- name: Install bash completion for oc tools
  action: "{{ ansible_pkg_mgr }} name=bash-completion state=present"
  when: not openshift.common.is_containerized | bool
>>>>>>> faf5618e
<|MERGE_RESOLUTION|>--- conflicted
+++ resolved
@@ -26,11 +26,9 @@
     - /usr/local/bin/kubectl
   when: openshift.common.is_containerized | bool
 
-<<<<<<< HEAD
 - name: Reload facts to pick up installed OpenShift version
   openshift_facts:
-=======
+
 - name: Install bash completion for oc tools
   action: "{{ ansible_pkg_mgr }} name=bash-completion state=present"
-  when: not openshift.common.is_containerized | bool
->>>>>>> faf5618e
+  when: not openshift.common.is_containerized | bool