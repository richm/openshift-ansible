--- conflicted
+++ resolved
@@ -11,10 +11,5 @@
     - 7
 dependencies:
 - role: openshift_hosted_facts
-<<<<<<< HEAD
 - role: lib_openshift
-=======
-- role: openshift_repos
-- role: lib_openshift
-- role: lib_os_firewall
->>>>>>> 6ff35443
+- role: lib_os_firewall