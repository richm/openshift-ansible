---
- name: restart node
<<<<<<< HEAD
  service: name={{ openshift.common.service_type }}-node state=restarted
=======
  service: name={{ openshift.common.service_type }}-node state=restarted

- name: restart docker
  service: name=docker state=restarted
>>>>>>> 8dd04af4
<|MERGE_RESOLUTION|>--- conflicted
+++ resolved
@@ -1,10 +1,6 @@
 ---
 - name: restart node
-<<<<<<< HEAD
-  service: name={{ openshift.common.service_type }}-node state=restarted
-=======
   service: name={{ openshift.common.service_type }}-node state=restarted
 
 - name: restart docker
-  service: name=docker state=restarted
->>>>>>> 8dd04af4
+  service: name=docker state=restarted