--- conflicted
+++ resolved
@@ -52,7 +52,6 @@
     - name: Upgrade base package
       yum: pkg={{ openshift.common.service_type }}{{ openshift_version  }} state=latest
 
-<<<<<<< HEAD
 - name: Evaluate oo_first_master
   hosts: localhost
   vars:
@@ -94,15 +93,6 @@
   - fail: msg="Deployment type 'enterprise' must be updated to 'openshift-enterprise' for upgrade to proceed"
     when: deployment_type == "enterprise" and (_new_version.stdout | version_compare('1.0.7', '>=') or _new_version.stdout | version_compare('3.1', '>='))
 
-- name: Re-Run cluster configuration to apply latest configuration changes
-  include: ../../common/openshift-cluster/config.yml
-  vars:
-    g_etcd_group: "{{ 'etcd' }}"
-    g_masters_group: "{{ 'masters' }}"
-    g_nodes_group: "{{ 'nodes' }}"
-    openshift_cluster_id: "{{ cluster_id | default('default') }}"
-    openshift_deployment_type: "{{ deployment_type }}"
-=======
       #- name: Re-Run cluster configuration to apply latest configuration changes
       #  include: ../../common/openshift-cluster/config.yml
       #  vars:
@@ -111,7 +101,6 @@
       #    g_nodes_group: "{{ 'nodes' }}"
       #    openshift_cluster_id: "{{ cluster_id | default('default') }}"
       #    openshift_deployment_type: "{{ deployment_type }}"
->>>>>>> 74420660
 
 - name: Upgrade masters
   hosts: masters
@@ -139,39 +128,6 @@
     - name: Restart node services
       service: name="{{ openshift.common.service_type }}-node" state=restarted
 
-<<<<<<< HEAD
-=======
-- name: Evaluate oo_first_master
-  hosts: localhost
-  vars:
-    g_masters_group: "{{ 'masters' }}"
-  tasks:
-    - name: display all variables set for the current host
-      debug:
-        var: hostvars[inventory_hostname]
-    - name: Evaluate oo_first_master
-      add_host:
-        name: "{{ groups[g_masters_group][0] }}"
-        groups: oo_first_master
-        ansible_ssh_user: "{{ g_ssh_user | default(omit) }}"
-        ansible_sudo: "{{ g_sudo | default(omit) }}"
-      when: g_masters_group in groups and (groups[g_masters_group] | length) > 0
-
-- name: Determine new master version
-  hosts: oo_first_master
-  tasks:
-    - name: Determine new version
-      command: >
-        rpm -q --queryformat '%{version}' {{ openshift.common.service_type }}-master
-      register: _new_version
-
-- name: Ensure AOS 3.0.2 or Origin 1.0.6
-  hosts: oo_first_master
-  tasks:
-    fail: This playbook requires Origin 1.0.6 or Atomic OpenShift 3.0.2 or later
-    when: _new_version.stdout | version_compare('1.0.6','<') or ( _new_version.stdout | version_compare('3.0','>=' and _new_version.stdout | version_compare('3.0.2','<') )
-
->>>>>>> 74420660
 - name: Update cluster policy
   hosts: oo_first_master
   tasks:
