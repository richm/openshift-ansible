#!/bin/bash
if [ `which dnf 2> /dev/null` ]; then
  installed=$(dnf repoquery --installed --latest-limit 1 -d 0 --qf '%{version}-%{release}' "${@}" 2> /dev/null)
<<<<<<< HEAD
  installed=$(dnf repoquery --available --latest-limit 1 -d 0 --qf '%{version}-%{release}' "${@}" 2> /dev/null)
=======
  available=$(dnf repoquery --available --latest-limit 1 -d 0 --qf '%{version}-%{release}' "${@}" 2> /dev/null)
>>>>>>> c903318b
else
  installed=$(repoquery --plugins --pkgnarrow=installed --qf '%{version}-%{release}' "${@}" 2> /dev/null)
  available=$(repoquery --plugins --pkgnarrow=available --qf '%{version}-%{release}' "${@}" 2> /dev/null)
fi

echo "---"
echo "curr_version: ${installed}"
echo "avail_version: ${available}"<|MERGE_RESOLUTION|>--- conflicted
+++ resolved
@@ -1,11 +1,7 @@
 #!/bin/bash
 if [ `which dnf 2> /dev/null` ]; then
   installed=$(dnf repoquery --installed --latest-limit 1 -d 0 --qf '%{version}-%{release}' "${@}" 2> /dev/null)
-<<<<<<< HEAD
-  installed=$(dnf repoquery --available --latest-limit 1 -d 0 --qf '%{version}-%{release}' "${@}" 2> /dev/null)
-=======
   available=$(dnf repoquery --available --latest-limit 1 -d 0 --qf '%{version}-%{release}' "${@}" 2> /dev/null)
->>>>>>> c903318b
 else
   installed=$(repoquery --plugins --pkgnarrow=installed --qf '%{version}-%{release}' "${@}" 2> /dev/null)
   available=$(repoquery --plugins --pkgnarrow=available --qf '%{version}-%{release}' "${@}" 2> /dev/null)
