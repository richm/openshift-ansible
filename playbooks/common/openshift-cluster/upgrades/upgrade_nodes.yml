--- conflicted
+++ resolved
@@ -57,7 +57,6 @@
   - import_role:
       name: openshift_node
       tasks_from: upgrade.yml
-<<<<<<< HEAD
 
   # Run the upgrade hook prior to make the node schedulable again.
   - debug: msg="Running node upgrade hook {{ openshift_node_upgrade_hook }}"
@@ -76,13 +75,12 @@
     register: node_schedulable
     until: node_schedulable is succeeded
     when: node_unschedulable is changed
-=======
+
   - import_role:
       name: openshift_manage_node
       tasks_from: config.yml
     vars:
       openshift_master_host: "{{ groups.oo_first_master.0 }}"
->>>>>>> 5dc9754a
 
 - name: Re-enable excluders
   hosts: oo_nodes_to_upgrade:!oo_masters_to_config
