---
# We verified latest rpm available is suitable, so just yum update.
- name: Upgrade packages
  package: "name={{ openshift.common.service_type }}-{{ component }}{{ openshift_pkg_version }} state=present"

- name: Ensure python-yaml present for config upgrade
<<<<<<< HEAD
  action: "{{ ansible_pkg_mgr }} name=PyYAML state=present"
=======
  package: name=PyYAML state=present
>>>>>>> 3e5f3380
  when: not openshift.common.is_atomic | bool<|MERGE_RESOLUTION|>--- conflicted
+++ resolved
@@ -4,9 +4,5 @@
   package: "name={{ openshift.common.service_type }}-{{ component }}{{ openshift_pkg_version }} state=present"
 
 - name: Ensure python-yaml present for config upgrade
-<<<<<<< HEAD
-  action: "{{ ansible_pkg_mgr }} name=PyYAML state=present"
-=======
   package: name=PyYAML state=present
->>>>>>> 3e5f3380
   when: not openshift.common.is_atomic | bool