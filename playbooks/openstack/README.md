--- conflicted
+++ resolved
@@ -184,13 +184,9 @@
 resources:
 
 ```bash
-<<<<<<< HEAD
-$ ansible-playbook --user openshift -i inventory \
-=======
 $ ansible-playbook --user openshift \
   -i openshift-ansible/playbooks/openstack/inventory.py
   -i inventory \
->>>>>>> 1a2a8953
   openshift-ansible/playbooks/openstack/openshift-cluster/provision_install.yml \
   -e openshift_repos_enable_testing=true
 ```
